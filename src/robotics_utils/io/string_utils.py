"""Define utility functions for processing strings.

Definitions:

<<<<<<< HEAD
    PascalCase - A string is Pascal case if it begins with an uppercase letter, is alphanumeric,
        and all consecutive sequences of letters begin with an uppercase letter.
=======
    PascalCase - A string is Pascal case if it's fully alphanumeric, begins with a letter, and
        all of its consecutive sequences of letters begin with an uppercase letter.
>>>>>>> 6810ac9e

    snake_case - A string is snake case if it begins with an underscore or lowercase letter,
        contains at least one letter, is lowercase, and is alphanumeric or underscores.

    No string can be both PascalCase and snake_case.
"""

import re


<<<<<<< HEAD
def camel_to_snake(string: str) -> str:
=======
def pascal_to_snake(string: str) -> str:
>>>>>>> 6810ac9e
    """Convert a PascalCase string to snake_case."""
    # Insert an underscore before any uppercase letter that follows a lowercase letter or digit
    return re.sub(r"([a-z0-9])([A-Z])", r"\1_\2", string).lower()


<<<<<<< HEAD
def snake_to_camel(string: str) -> str:
=======
def snake_to_pascal(string: str) -> str:
>>>>>>> 6810ac9e
    """Convert a snake_case string to PascalCase."""
    chunks = string.split("_")
    return "".join(word.capitalize() for word in chunks)


def is_snake_case(string: str) -> bool:
    """Check whether the given string is snake_case."""
    if string != string.lower():
        return False

    if not all((c.isalnum() or c == "_") for c in string):
        return False

    return bool(string) and not string[0].isnumeric()


<<<<<<< HEAD
def is_camel_case(string: str) -> bool:
=======
def is_pascal_case(string: str) -> bool:
>>>>>>> 6810ac9e
    """Check whether the given string is PascalCase."""
    if not string or not string.isalnum():
        return False

    if string[0].lower() == string[0]:
        return False  # Any PascalCase string must begin with an uppercase letter

    for c_prev, c_next in zip(string[:-1], string[1:], strict=True):
        # Ensure that a lowercase letter never follows a digit
        if c_prev.isnumeric() and c_next.isalpha() and c_next.lower() == c_next:
            return False

    return True<|MERGE_RESOLUTION|>--- conflicted
+++ resolved
@@ -2,13 +2,8 @@
 
 Definitions:
 
-<<<<<<< HEAD
-    PascalCase - A string is Pascal case if it begins with an uppercase letter, is alphanumeric,
-        and all consecutive sequences of letters begin with an uppercase letter.
-=======
     PascalCase - A string is Pascal case if it's fully alphanumeric, begins with a letter, and
         all of its consecutive sequences of letters begin with an uppercase letter.
->>>>>>> 6810ac9e
 
     snake_case - A string is snake case if it begins with an underscore or lowercase letter,
         contains at least one letter, is lowercase, and is alphanumeric or underscores.
@@ -19,21 +14,13 @@
 import re
 
 
-<<<<<<< HEAD
-def camel_to_snake(string: str) -> str:
-=======
 def pascal_to_snake(string: str) -> str:
->>>>>>> 6810ac9e
     """Convert a PascalCase string to snake_case."""
     # Insert an underscore before any uppercase letter that follows a lowercase letter or digit
     return re.sub(r"([a-z0-9])([A-Z])", r"\1_\2", string).lower()
 
 
-<<<<<<< HEAD
-def snake_to_camel(string: str) -> str:
-=======
 def snake_to_pascal(string: str) -> str:
->>>>>>> 6810ac9e
     """Convert a snake_case string to PascalCase."""
     chunks = string.split("_")
     return "".join(word.capitalize() for word in chunks)
@@ -50,11 +37,7 @@
     return bool(string) and not string[0].isnumeric()
 
 
-<<<<<<< HEAD
-def is_camel_case(string: str) -> bool:
-=======
 def is_pascal_case(string: str) -> bool:
->>>>>>> 6810ac9e
     """Check whether the given string is PascalCase."""
     if not string or not string.isalnum():
         return False
